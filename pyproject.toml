--- conflicted
+++ resolved
@@ -53,13 +53,8 @@
     "torchvision>=0.13.0",
     "nuscenes-devkit>=1.1.1",
     "wandb>=0.13.3",
-<<<<<<< HEAD
-    "websockets>=11.0",
-    "xatlas"
-=======
     "xatlas",
     "trimesh>=3.20.2"
->>>>>>> 8126d47d
 ]
 
 [project.urls]
